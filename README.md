# Trivy Plugin Zarf

A Trivy plugin for scanning container images in Zarf packages from local files or OCI registries.

## Overview

This plugin allows you to scan all container images within a Zarf package for vulnerabilities using Trivy, without requiring any manual extraction or transformation steps. It automatically:

1. Extracts the Zarf package (from local file or OCI registry)
2. Parses the OCI image structure
3. Scans each image in the package sequentially
4. Reports vulnerabilities for each image

The plugin handles both `application/vnd.oci.image.manifest.v1+json` and `application/vnd.docker.distribution.manifest.v2+json` format images, and supports both local Zarf packages and OCI-stored packages via `oci://` references.

## Prerequisites

- [Trivy](https://github.com/aquasecurity/trivy) (for vulnerability scanning)
- [Zarf](https://github.com/defenseunicorns/zarf) (for package decompression)

## Try it out!

```bash
# Install the plugin
trivy plugin install github.com/willswire/trivy-plugin-zarf

# Verify installation
trivy plugin list

# Pull a package and scan it
zarf package pull --skip-signature-validation oci://ghcr.io/zarf-dev/packages/dos-games:1.2.0
trivy zarf zarf-package-dos-games-arm64-1.2.0.tar.zst
```

## Development

```bash
# Install the plugin locally for development
<<<<<<< HEAD
go build -o zarf
trivy plugin install .

# Scan a local Zarf package
trivy plugin run zarf path/to/your-zarf-package.tar

# Scan a Zarf package from an OCI registry
trivy plugin run zarf oci://ghcr.io/your-org/your-zarf-package:tag

# Or run the binary directly for testing
./zarf path/to/your-zarf-package.tar
./zarf oci://ghcr.io/your-org/your-zarf-package:tag
```

The plugin will:
- Extract or pull the Zarf package (from local file or OCI registry)
- Find all container images
- Scan each image for vulnerabilities (regardless of manifest type)
- Report results for each image
=======
go build

# Run the binary directly for testing
zarf package pull --skip-signature-validation oci://ghcr.io/zarf-dev/packages/dos-games:1.2.0
./trivy-plugin-zarf zarf-package-dos-games-arm64-1.2.0.tar.zst
```

## Testing
>>>>>>> b9ab11ee

The project includes various tests to verify functionality:

```bash
# Run all tests
go test ./...

# Run specific test groups
go test -v -run="TestFileAndDirExists|TestGetImageName"  # Unit tests
go test -v -run="TestScanOCIImagesMock"                  # Mock tests
go test -v -run="TestExtractAndScanIntegration"          # Integration tests

# Run tests with coverage report
go test -coverprofile=coverage.out ./...
go tool cover -html=coverage.out
```

### Integration testing

For integration tests, you'll need:
1. Zarf and Trivy installed and in your PATH
2. A Zarf package to test with (e.g., `zarf-package-dos-games-arm64-1.2.0.tar.zst`)

You can download a test package with:
```bash
zarf package pull --skip-signature-validation oci://ghcr.io/zarf-dev/packages/dos-games:1.2.0
```

## License

Apache License, Version 2.0<|MERGE_RESOLUTION|>--- conflicted
+++ resolved
@@ -36,36 +36,17 @@
 
 ```bash
 # Install the plugin locally for development
-<<<<<<< HEAD
-go build -o zarf
-trivy plugin install .
-
-# Scan a local Zarf package
-trivy plugin run zarf path/to/your-zarf-package.tar
-
-# Scan a Zarf package from an OCI registry
-trivy plugin run zarf oci://ghcr.io/your-org/your-zarf-package:tag
-
-# Or run the binary directly for testing
-./zarf path/to/your-zarf-package.tar
-./zarf oci://ghcr.io/your-org/your-zarf-package:tag
-```
-
-The plugin will:
-- Extract or pull the Zarf package (from local file or OCI registry)
-- Find all container images
-- Scan each image for vulnerabilities (regardless of manifest type)
-- Report results for each image
-=======
 go build
 
 # Run the binary directly for testing
 zarf package pull --skip-signature-validation oci://ghcr.io/zarf-dev/packages/dos-games:1.2.0
 ./trivy-plugin-zarf zarf-package-dos-games-arm64-1.2.0.tar.zst
+
+# Or just reference the oci directly
+./trivy-plugin-zarf oci://ghcr.io/zarf-dev/packages/dos-games:1.2.0
 ```
 
 ## Testing
->>>>>>> b9ab11ee
 
 The project includes various tests to verify functionality:
 
